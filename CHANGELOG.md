# Changelog

All notable changes to this project will be documented in this file in [Keep a Changelog](https://keepachangelog.com/en/1.0.0/) format.  
This project adheres to [Semantic Versioning](https://semver.org/).

---

<!--

## [Unreleased] - YYYY-MM-DD
### Added
- 🔥 Placeholder for newly summoned features.
- 🔥 …

### Changed
- ⚡ Placeholder for ominous refactors and twisted rewrites.
- ⚡ …

### Deprecated
- ☠️ Placeholder for features about to vanish into the void.
- ☠️ …

### Removed
- 🗡️ Placeholder for chopped-off code.
- 🗡️ …

### Fixed
- 🩹 Placeholder for bugs crushed under your boot.
- 🩹 …

### Security
- 🔐 Placeholder for vulnerabilities sealed shut.
- 🔐 …

---

*Unreleased* versions radiate potential—-and dread. Once you merge an infernal PR, move its bullet under a new version heading with the actual release date.*

-->
<<<<<<< HEAD
## [1.1.1] - YYYY-MM-DD
### Added
- 🔥 README badges 
- 🧪 Added testing CI/CD
- 🏛️ Added classifiers for easier discovery

### Changed
- 

### Deprecated
- 

### Removed
- 

### Fixed
- 

### Security
- 


=======
## [1.1.1] - 2025-07-09
### Fixed
- 🩹 Added tabulate dependency to pyproject.toml
- 🩹 Corrected logic for differentiating between universal probe metadata and vendor specifics.
>>>>>>> 6a13f8c3

## [1.1.0] - 2025-07-02
### Added
- 🔥 Microsemi TWST Probe Support
- 🔥 Microsemi TWST 6502 modem data parser script
- 🔥 Data characteristic specification in database & code
- 🔥 `[collect]` package extra for dependencies relating to collecting data from probes
- 🔥 MockDB to facilitate testing
- 🔥 License Information 
- 🧪 Additional tests for vendors, CLI, config, and load data

### Changed
- ⚡ Now using Pydantic-settings for environment variable management
- ⚡ More thorough error handling around duplicate entries

### Removed
- 🗡️ `black` removed as dependency, probe type creation no longer depends on it 

### Fixed
- 🩹 Updated create functionality for adding new vendors


## [1.0.3] - 2025-06-02
### Added
- 🔥 Environment variable OPENSAMPL_COMPOSE_FILE used to identify compose file used for opensampl-server 

### Changed
- ⚡ Order of changelog, newest on top

### Fixed
- 🩹 Bugs in load_data introduced by ty type checking changes


## [1.0.2] - 2025-05-12
### Added
- 🔥 `black` added as a dependency for auto-creation of probe types
- 🔥 `ty` added as a dependency for type-checking

### Fixed
- 🩹 `ty` type checking errors addressed

### Changed
- ⚡ linting github action now confirms that the documentation can be built

## [1.0.1] - 2025-05-09
### Added
- 🔥 pytest as a dev dependency, used for running tests
- 🔥 pytest-cov as a dev dependency, used for measuring test coverage
- 🔥 pytest-mock as a dev dependency, used for mocking in tests
- 🔥 added a multitude of linting rules
- 🔥 added a lint and format checking GitHub Action
- 🔥 added development instructions in the README

### Fixed
- 🩹 Fix URL for the CHANGELOG
- 🩹 Reformatted files to be ruff format compliant
- 🩹 Fixed some typing annotation errors

### Removed
- 🗡️ Remove version specification in README.md
- 🗡️ Remove references to old indexes in pyproject.toml
- 🗡️ Remove kwargs in `__init__` method of `BaseProbe`
- 🗡️ Remove unused imports from many files
- 🗡️ Remove commented-out code in some classes

## [1.0.0] - 2025-05-09
- Initial commit<|MERGE_RESOLUTION|>--- conflicted
+++ resolved
@@ -37,8 +37,8 @@
 *Unreleased* versions radiate potential—-and dread. Once you merge an infernal PR, move its bullet under a new version heading with the actual release date.*
 
 -->
-<<<<<<< HEAD
-## [1.1.1] - YYYY-MM-DD
+
+## [1.1.2] - YYYY-MM-DD
 ### Added
 - 🔥 README badges 
 - 🧪 Added testing CI/CD
@@ -60,12 +60,12 @@
 - 
 
 
-=======
+
 ## [1.1.1] - 2025-07-09
 ### Fixed
 - 🩹 Added tabulate dependency to pyproject.toml
 - 🩹 Corrected logic for differentiating between universal probe metadata and vendor specifics.
->>>>>>> 6a13f8c3
+
 
 ## [1.1.0] - 2025-07-02
 ### Added
